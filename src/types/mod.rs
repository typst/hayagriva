--- conflicted
+++ resolved
@@ -438,15 +438,6 @@
             Float(f64),
         }
 
-<<<<<<< HEAD
-        impl fmt::Display for StringOrNumber {
-            fn fmt(&self, f: &mut fmt::Formatter<'_>) -> fmt::Result {
-                match self {
-                    StringOrNumber::String(s) => s.fmt(f),
-                    StringOrNumber::Number(n) => n.fmt(f),
-                    StringOrNumber::UnsignedNumber(n) => n.fmt(f),
-                    StringOrNumber::Float(n) => n.fmt(f),
-=======
         impl Display for StringOrNumber {
             fn fmt(&self, formatter: &mut fmt::Formatter<'_>) -> fmt::Result {
                 match self {
@@ -454,7 +445,6 @@
                     Self::Number(n) => n.fmt(formatter),
                     Self::UnsignedNumber(n) => n.fmt(formatter),
                     Self::Float(f) => f.fmt(formatter),
->>>>>>> fd27b4a6
                 }
             }
         }
