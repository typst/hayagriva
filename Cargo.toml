[package]
name = "hayagriva"
version = "0.5.2"
authors = ["Martin Haug <mhaug@live.de>"]
edition = "2021"
license = "MIT OR Apache-2.0"
description = "Work with references: Literature database management, storage, and citation formatting"
repository = "https://github.com/typst/hayagriva"
readme = "README.md"
categories = ["template-engine", "value-formatting", "command-line-utilities"]
keywords = ["bibliography", "citation", "reference", "bibtex", "literature"]

[features]
default = ["biblatex", "archive"]
cli = ["clap", "strum"]
archive = ["ciborium"]
csl-json = ["citationberg/json"]

[dependencies]
<<<<<<< HEAD
citationberg = { git = "https://github.com/typst/citationberg.git", rev = "ad52765" }
=======
citationberg = { git = "https://github.com/typst/citationberg.git", rev = "61ca6a7fcc48365f805e521cc8bc1f8f679ff372" }
>>>>>>> 954962eb
indexmap = { version = "2.0.2", features = ["serde"] }
numerals = "0.1.4"
paste = "1.0.14"
serde = { version = "1", features = ["derive"] }
serde_yaml = "0.9.25"
thiserror = "1.0.48"
unic-langid = { version = "0.9.0", features = ["serde"] }
unicode-segmentation = "1.6.0"
unscanny = "0.1.0"
url = { version = "2.4", features = ["serde"] }
biblatex = { version = "0.9", optional = true }
ciborium = { version = "0.2.1", optional = true }
clap = { version = "4", optional = true, features = ["cargo"] }
strum = { version = "0.26", features = ["derive"], optional = true }

[dev-dependencies]
heck = "0.4"
serde_json = "1"

[[bin]]
name = "hayagriva"
required-features = ["cli"]

[[test]]
name = "citeproc"
path = "tests/citeproc.rs"
required-features = ["csl-json"]<|MERGE_RESOLUTION|>--- conflicted
+++ resolved
@@ -17,11 +17,7 @@
 csl-json = ["citationberg/json"]
 
 [dependencies]
-<<<<<<< HEAD
-citationberg = { git = "https://github.com/typst/citationberg.git", rev = "ad52765" }
-=======
 citationberg = { git = "https://github.com/typst/citationberg.git", rev = "61ca6a7fcc48365f805e521cc8bc1f8f679ff372" }
->>>>>>> 954962eb
 indexmap = { version = "2.0.2", features = ["serde"] }
 numerals = "0.1.4"
 paste = "1.0.14"
